package lfs

import (
	"fmt"
	"net/http"
	"os"
	"path/filepath"
	"strconv"
	"strings"
	"sync"

	"github.com/github/git-lfs/git"
	"github.com/github/git-lfs/vendor/_nuts/github.com/ThomsonReutersEikon/go-ntlm/ntlm"
	"github.com/github/git-lfs/vendor/_nuts/github.com/rubyist/tracerx"
)

var (
	Config                 = NewConfig()
	ShowConfigWarnings     = false
	defaultRemote          = "origin"
	gitConfigWarningPrefix = "lfs."
)

// FetchPruneConfig collects together the config options that control fetching and pruning
type FetchPruneConfig struct {
	// The number of days prior to current date for which (local) refs other than HEAD
	// will be fetched with --recent (default 7, 0 = only fetch HEAD)
	FetchRecentRefsDays int
	// Makes the FetchRecentRefsDays option apply to remote refs from fetch source as well (default true)
	FetchRecentRefsIncludeRemotes bool
	// number of days prior to latest commit on a ref that we'll fetch previous
	// LFS changes too (default 0 = only fetch at ref)
	FetchRecentCommitsDays int
	// Whether to always fetch recent even without --recent
	FetchRecentAlways bool
	// Number of days added to FetchRecent*; data outside combined window will be
	// deleted when prune is run. (default 3)
	PruneOffsetDays int
	// Always verify with remote before pruning
	PruneVerifyRemoteAlways bool
	// Name of remote to check for unpushed and verify checks
	PruneRemoteName string
}

type Configuration struct {
	CurrentRemote         string
	httpClient            *HttpClient
	redirectingHttpClient *http.Client
	ntlmSession           ntlm.ClientSession
	envVars               map[string]string
	isTracingHttp         bool
	isDebuggingHttp       bool
	isLoggingStats        bool

	loading           sync.Mutex // guards initialization of gitConfig and remotes
	gitConfig         map[string]string
	origConfig        map[string]string
	remotes           []string
	extensions        map[string]Extension
	fetchIncludePaths []string
	fetchExcludePaths []string
	fetchPruneConfig  *FetchPruneConfig
	manualEndpoint    *Endpoint
}

func NewConfig() *Configuration {
	c := &Configuration{
		CurrentRemote: defaultRemote,
		envVars:       make(map[string]string),
	}
	c.isTracingHttp = c.GetenvBool("GIT_CURL_VERBOSE", false)
	c.isDebuggingHttp = c.GetenvBool("LFS_DEBUG_HTTP", false)
	c.isLoggingStats = c.GetenvBool("GIT_LOG_STATS", false)
	return c
}

func (c *Configuration) Getenv(key string) string {
	if i, ok := c.envVars[key]; ok {
		return i
	}

	v := os.Getenv(key)
	c.envVars[key] = v
	return v
}

func (c *Configuration) Setenv(key, value string) error {
	// Check see if we have this in our cache, if so update it
	if _, ok := c.envVars[key]; ok {
		c.envVars[key] = value
	}

	// Now set in process
	return os.Setenv(key, value)
}

// GetenvBool parses a boolean environment variable and returns the result as a bool.
// If the environment variable is unset, empty, or if the parsing fails,
// the value of def (default) is returned instead.
func (c *Configuration) GetenvBool(key string, def bool) bool {
	s := c.Getenv(key)
	if len(s) == 0 {
		return def
	}

	b, err := parseConfigBool(s)
	if err != nil {
		return def
	}
	return b
}

<<<<<<< HEAD
// GitRemoteUrl returns the git clone/push url for a given remote (blank if not found)
// the forpush argument is to cater for separate remote.name.pushurl settings
func (c *Configuration) GitRemoteUrl(remote string, forpush bool) string {
	if forpush {
		if u, ok := c.GitConfig("remote." + remote + ".pushurl"); ok {
			return u
		}
	}

	if u, ok := c.GitConfig("remote." + remote + ".url"); ok {
		return u
	}

	return ""

}

func (c *Configuration) Endpoint(operation string) Endpoint {
	if operation == "upload" {
		if url, ok := c.GitConfig("lfs.pushurl"); ok {
			return NewEndpointWithConfig(url, c)
		}
=======
// Manually set an Endpoint to use instead of deriving from Git config
func (c *Configuration) SetManualEndpoint(e Endpoint) {
	c.manualEndpoint = &e
}

func (c *Configuration) Endpoint() Endpoint {
	if c.manualEndpoint != nil {
		return *c.manualEndpoint
>>>>>>> cd8bba7c
	}

	if url, ok := c.GitConfig("lfs.url"); ok {
		return NewEndpointWithConfig(url, c)
	}

	if len(c.CurrentRemote) > 0 && c.CurrentRemote != defaultRemote {
		if endpoint := c.RemoteEndpoint(c.CurrentRemote, operation); len(endpoint.Url) > 0 {
			return endpoint
		}
	}

	return c.RemoteEndpoint(defaultRemote, operation)
}

func (c *Configuration) ConcurrentTransfers() int {
	if c.NtlmAccess("download") {
		return 1
	}

	uploads := 3

	if v, ok := c.GitConfig("lfs.concurrenttransfers"); ok {
		n, err := strconv.Atoi(v)
		if err == nil && n > 0 {
			uploads = n
		}
	}

	return uploads
}

func (c *Configuration) BatchTransfer() bool {
	value, ok := c.GitConfig("lfs.batch")
	if !ok || len(value) == 0 {
		return true
	}

	useBatch, err := parseConfigBool(value)
	if err != nil {
		return false
	}

	return useBatch
}

func (c *Configuration) NtlmAccess(operation string) bool {
	return c.Access(operation) == "ntlm"
}

// PrivateAccess will retrieve the access value and return true if
// the value is set to private. When a repo is marked as having private
// access, the http requests for the batch api will fetch the credentials
// before running, otherwise the request will run without credentials.
func (c *Configuration) PrivateAccess(operation string) bool {
	return c.Access(operation) != "none"
}

// Access returns the access auth type.
func (c *Configuration) Access(operation string) string {
	return c.EndpointAccess(c.Endpoint(operation))
}

// SetAccess will set the private access flag in .git/config.
func (c *Configuration) SetAccess(operation string, authType string) {
	c.SetEndpointAccess(c.Endpoint(operation), authType)
}

func (c *Configuration) EndpointAccess(e Endpoint) string {
	key := fmt.Sprintf("lfs.%s.access", e.Url)
	if v, ok := c.GitConfig(key); ok && len(v) > 0 {
		lower := strings.ToLower(v)
		if lower == "private" {
			return "basic"
		}
		return lower
	}
	return "none"
}

func (c *Configuration) SetEndpointAccess(e Endpoint, authType string) {
	tracerx.Printf("setting repository access to %s", authType)
	key := fmt.Sprintf("lfs.%s.access", e.Url)

	// Modify the config cache because it's checked again in this process
	// without being reloaded.
	switch authType {
	case "", "none":
		git.Config.UnsetLocalKey("", key)

		c.loading.Lock()
		delete(c.gitConfig, strings.ToLower(key))
		c.loading.Unlock()
	default:
		git.Config.SetLocal("", key, authType)

		c.loading.Lock()
		c.gitConfig[strings.ToLower(key)] = authType
		c.loading.Unlock()
	}
}

func (c *Configuration) FetchIncludePaths() []string {
	c.loadGitConfig()
	return c.fetchIncludePaths
}
func (c *Configuration) FetchExcludePaths() []string {
	c.loadGitConfig()
	return c.fetchExcludePaths
}

func (c *Configuration) RemoteEndpoint(remote, operation string) Endpoint {
	if len(remote) == 0 {
		remote = defaultRemote
	}

	// Support separate push URL if specified and pushing
	if operation == "upload" {
		if url, ok := c.GitConfig("remote." + remote + ".lfspushurl"); ok {
			return NewEndpointWithConfig(url, c)
		}
	}
	if url, ok := c.GitConfig("remote." + remote + ".lfsurl"); ok {
		return NewEndpointWithConfig(url, c)
	}

	// finally fall back on git remote url (also supports pushurl)
	if url := c.GitRemoteUrl(remote, operation == "upload"); url != "" {
		return NewEndpointFromCloneURLWithConfig(url, c)
	}

	return Endpoint{}
}

func (c *Configuration) Remotes() []string {
	c.loadGitConfig()
	return c.remotes
}

// GitProtocol returns the protocol for the LFS API when converting from a
// git:// remote url.
func (c *Configuration) GitProtocol() string {
	if value, ok := c.GitConfig("lfs.gitprotocol"); ok {
		return value
	}
	return "https"
}

func (c *Configuration) Extensions() map[string]Extension {
	c.loadGitConfig()
	return c.extensions
}

func (c *Configuration) GitConfig(key string) (string, bool) {
	c.loadGitConfig()
	value, ok := c.gitConfig[strings.ToLower(key)]
	return value, ok
}

func (c *Configuration) AllGitConfig() map[string]string {
	c.loadGitConfig()
	return c.gitConfig
}

func (c *Configuration) FetchPruneConfig() *FetchPruneConfig {
	if c.fetchPruneConfig == nil {
		c.fetchPruneConfig = &FetchPruneConfig{
			FetchRecentRefsDays:           7,
			FetchRecentRefsIncludeRemotes: true,
			FetchRecentCommitsDays:        0,
			PruneOffsetDays:               3,
			PruneVerifyRemoteAlways:       false,
			PruneRemoteName:               "origin",
		}
		if v, ok := c.GitConfig("lfs.fetchrecentrefsdays"); ok {
			n, err := strconv.Atoi(v)
			if err == nil && n >= 0 {
				c.fetchPruneConfig.FetchRecentRefsDays = n
			}
		}
		if v, ok := c.GitConfig("lfs.fetchrecentremoterefs"); ok {
			if b, err := parseConfigBool(v); err == nil {
				c.fetchPruneConfig.FetchRecentRefsIncludeRemotes = b
			}
		}
		if v, ok := c.GitConfig("lfs.fetchrecentcommitsdays"); ok {
			n, err := strconv.Atoi(v)
			if err == nil && n >= 0 {
				c.fetchPruneConfig.FetchRecentCommitsDays = n
			}
		}
		if v, ok := c.GitConfig("lfs.fetchrecentalways"); ok {
			if b, err := parseConfigBool(v); err == nil {
				c.fetchPruneConfig.FetchRecentAlways = b
			}
		}
		if v, ok := c.GitConfig("lfs.pruneoffsetdays"); ok {
			n, err := strconv.Atoi(v)
			if err == nil && n >= 0 {
				c.fetchPruneConfig.PruneOffsetDays = n
			}
		}
		if v, ok := c.GitConfig("lfs.pruneverifyremotealways"); ok {
			if b, err := parseConfigBool(v); err == nil {
				c.fetchPruneConfig.PruneVerifyRemoteAlways = b
			}
		}
		if v, ok := c.GitConfig("lfs.pruneremotetocheck"); ok {
			c.fetchPruneConfig.PruneRemoteName = v
		}

	}
	return c.fetchPruneConfig
}

func parseConfigBool(str string) (bool, error) {
	switch strings.ToLower(str) {
	case "true", "1", "on", "yes", "t":
		return true, nil
	case "false", "0", "off", "no", "f":
		return false, nil
	}
	return false, fmt.Errorf("Unable to parse %q as a boolean", str)
}

func (c *Configuration) loadGitConfig() bool {
	c.loading.Lock()
	defer c.loading.Unlock()

	if c.gitConfig != nil {
		return false
	}

	c.gitConfig = make(map[string]string)
	c.extensions = make(map[string]Extension)
	uniqRemotes := make(map[string]bool)

	configFiles := []string{
		filepath.Join(LocalWorkingDir, ".lfsconfig"),

		// TODO: remove .gitconfig support for Git LFS v2.0 https://github.com/github/git-lfs/issues/839
		filepath.Join(LocalWorkingDir, ".gitconfig"),
	}
	c.readGitConfigFromFiles(configFiles, 0, uniqRemotes)

	listOutput, err := git.Config.List()
	if err != nil {
		panic(fmt.Errorf("Error listing git config: %s", err))
	}

	c.readGitConfig(listOutput, uniqRemotes, false)

	c.remotes = make([]string, 0, len(uniqRemotes))
	for remote, isOrigin := range uniqRemotes {
		if isOrigin {
			continue
		}
		c.remotes = append(c.remotes, remote)
	}

	return true
}

func (c *Configuration) readGitConfigFromFiles(filenames []string, filenameIndex int, uniqRemotes map[string]bool) {
	filename := filenames[filenameIndex]
	_, err := os.Stat(filename)
	if err == nil {
		if filenameIndex > 0 && ShowConfigWarnings {
			expected := ".lfsconfig"
			fmt.Fprintf(os.Stderr, "WARNING: Reading LFS config from %q, not %q. Rename to %q before Git LFS v2.0 to remove this warning.\n",
				filepath.Base(filename), expected, expected)
		}

		fileOutput, err := git.Config.ListFromFile(filename)
		if err != nil {
			panic(fmt.Errorf("Error listing git config from %s: %s", filename, err))
		}
		c.readGitConfig(fileOutput, uniqRemotes, true)
		return
	}

	if os.IsNotExist(err) {
		newIndex := filenameIndex + 1
		if len(filenames) > newIndex {
			c.readGitConfigFromFiles(filenames, newIndex, uniqRemotes)
		}
		return
	}

	panic(fmt.Errorf("Error listing git config from %s: %s", filename, err))
}

func (c *Configuration) readGitConfig(output string, uniqRemotes map[string]bool, onlySafe bool) {
	lines := strings.Split(output, "\n")
	uniqKeys := make(map[string]string)

	for _, line := range lines {
		pieces := strings.SplitN(line, "=", 2)
		if len(pieces) < 2 {
			continue
		}

		allowed := !onlySafe
		key := strings.ToLower(pieces[0])
		value := pieces[1]

		if origKey, ok := uniqKeys[key]; ok {
			if ShowConfigWarnings && c.gitConfig[key] != value && strings.HasPrefix(key, gitConfigWarningPrefix) {
				fmt.Fprintf(os.Stderr, "WARNING: These git config values clash:\n")
				fmt.Fprintf(os.Stderr, "  git config %q = %q\n", origKey, c.gitConfig[key])
				fmt.Fprintf(os.Stderr, "  git config %q = %q\n", pieces[0], value)
			}
		} else {
			uniqKeys[key] = pieces[0]
		}

		keyParts := strings.Split(key, ".")
		if len(keyParts) == 4 && keyParts[0] == "lfs" && keyParts[1] == "extension" {
			name := keyParts[2]
			ext := c.extensions[name]
			switch keyParts[3] {
			case "clean":
				if onlySafe {
					continue
				}
				ext.Clean = value
			case "smudge":
				if onlySafe {
					continue
				}
				ext.Smudge = value
			case "priority":
				allowed = true
				p, err := strconv.Atoi(value)
				if err == nil && p >= 0 {
					ext.Priority = p
				}
			}

			ext.Name = name
			c.extensions[name] = ext
		} else if len(keyParts) > 1 && keyParts[0] == "remote" {
			if onlySafe && (len(keyParts) == 3 && keyParts[2] != "lfsurl") {
				continue
			}

			allowed = true
			remote := keyParts[1]
			uniqRemotes[remote] = remote == "origin"
		}

		if !allowed && keyIsUnsafe(key) {
			continue
		}

		c.gitConfig[key] = value

		if len(keyParts) == 2 && keyParts[0] == "lfs" && keyParts[1] == "fetchinclude" {
			for _, inc := range strings.Split(value, ",") {
				inc = strings.TrimSpace(inc)
				c.fetchIncludePaths = append(c.fetchIncludePaths, inc)
			}
		} else if len(keyParts) == 2 && keyParts[0] == "lfs" && keyParts[1] == "fetchexclude" {
			for _, ex := range strings.Split(value, ",") {
				ex = strings.TrimSpace(ex)
				c.fetchExcludePaths = append(c.fetchExcludePaths, ex)
			}
		}
	}
}

func keyIsUnsafe(key string) bool {
	for _, safe := range safeKeys {
		if safe == key {
			return false
		}
	}
	return true
}

var safeKeys = []string{
	"lfs.fetchexclude",
	"lfs.fetchinclude",
	"lfs.gitprotocol",
	"lfs.url",
}<|MERGE_RESOLUTION|>--- conflicted
+++ resolved
@@ -110,7 +110,6 @@
 	return b
 }
 
-<<<<<<< HEAD
 // GitRemoteUrl returns the git clone/push url for a given remote (blank if not found)
 // the forpush argument is to cater for separate remote.name.pushurl settings
 func (c *Configuration) GitRemoteUrl(remote string, forpush bool) string {
@@ -128,21 +127,20 @@
 
 }
 
+// Manually set an Endpoint to use instead of deriving from Git config
+func (c *Configuration) SetManualEndpoint(e Endpoint) {
+	c.manualEndpoint = &e
+}
+
 func (c *Configuration) Endpoint(operation string) Endpoint {
+	if c.manualEndpoint != nil {
+		return *c.manualEndpoint
+	}
+
 	if operation == "upload" {
 		if url, ok := c.GitConfig("lfs.pushurl"); ok {
 			return NewEndpointWithConfig(url, c)
 		}
-=======
-// Manually set an Endpoint to use instead of deriving from Git config
-func (c *Configuration) SetManualEndpoint(e Endpoint) {
-	c.manualEndpoint = &e
-}
-
-func (c *Configuration) Endpoint() Endpoint {
-	if c.manualEndpoint != nil {
-		return *c.manualEndpoint
->>>>>>> cd8bba7c
 	}
 
 	if url, ok := c.GitConfig("lfs.url"); ok {
