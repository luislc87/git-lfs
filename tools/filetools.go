// Package tools contains other helper functions too small to justify their own package
// NOTE: Subject to change, do not rely on this package from outside git-lfs source
package tools

import (
	"fmt"
	"os"
	"path/filepath"
	"strings"
)

// FileOrDirExists determines if a file/dir exists, returns IsDir() results too.
func FileOrDirExists(path string) (exists bool, isDir bool) {
	fi, err := os.Stat(path)
	if err != nil {
		return false, false
	} else {
		return true, fi.IsDir()
	}
}

// FileExists determines if a file (NOT dir) exists.
func FileExists(path string) bool {
	ret, isDir := FileOrDirExists(path)
	return ret && !isDir
}

// DirExists determines if a dir (NOT file) exists.
func DirExists(path string) bool {
	ret, isDir := FileOrDirExists(path)
	return ret && isDir
}

// FileExistsOfSize determines if a file exists and is of a specific size.
func FileExistsOfSize(path string, sz int64) bool {
	fi, err := os.Stat(path)

	if err != nil {
		return false
	}

	return !fi.IsDir() && fi.Size() == sz
}

// ResolveSymlinks ensures that if the path supplied is a symlink, it is
// resolved to the actual concrete path
func ResolveSymlinks(path string) string {
	if len(path) == 0 {
		return path
	}

	if resolved, err := filepath.EvalSymlinks(path); err == nil {
		return resolved
	}
	return path
}

<<<<<<< HEAD
// RenameFileCopyPermissions moves srcfile to destfile, replacing destfile if
// necessary and also copying the permissions of destfile if it already exists
func RenameFileCopyPermissions(srcfile, destfile string) error {
	info, err := os.Stat(destfile)
	if os.IsNotExist(err) {
		// no original file
	} else if err != nil {
		return err
	} else {
		if err := os.Chmod(srcfile, info.Mode()); err != nil {
			return fmt.Errorf("can't set filemode on file %q: %v", srcfile, err)
		}
	}

	if err := os.Rename(srcfile, destfile); err != nil {
		return fmt.Errorf("cannot replace %q with %q: %v", destfile, srcfile, err)
	}
	return nil
=======
// CleanPaths splits the given `paths` argument by the delimiter argument, and
// then "cleans" that path according to the filepath.Clean function (see
// https://golang.org/pkg/file/filepath#Clean).
func CleanPaths(paths, delim string) (cleaned []string) {
	// If paths is an empty string, splitting it will yield [""], which will
	// become the filepath ".". To avoid this, bail out if trimmed paths
	// argument is empty.
	if paths = strings.TrimSpace(paths); len(paths) == 0 {
		return
	}

	for _, part := range strings.Split(paths, delim) {
		part = strings.TrimSpace(part)

		cleaned = append(cleaned, filepath.Clean(part))
	}

	return cleaned
}

// CleanPathsDefault cleans the paths contained in the given `paths` argument
// delimited by the `delim`, argument. If an empty set is returned from that
// split, then the fallback argument is returned instead.
func CleanPathsDefault(paths, delim string, fallback []string) []string {
	cleaned := CleanPaths(paths, delim)
	if len(cleaned) == 0 {
		return fallback
	}

	return cleaned
>>>>>>> 5bed9736
}<|MERGE_RESOLUTION|>--- conflicted
+++ resolved
@@ -55,7 +55,6 @@
 	return path
 }
 
-<<<<<<< HEAD
 // RenameFileCopyPermissions moves srcfile to destfile, replacing destfile if
 // necessary and also copying the permissions of destfile if it already exists
 func RenameFileCopyPermissions(srcfile, destfile string) error {
@@ -74,7 +73,8 @@
 		return fmt.Errorf("cannot replace %q with %q: %v", destfile, srcfile, err)
 	}
 	return nil
-=======
+}
+
 // CleanPaths splits the given `paths` argument by the delimiter argument, and
 // then "cleans" that path according to the filepath.Clean function (see
 // https://golang.org/pkg/file/filepath#Clean).
@@ -105,5 +105,4 @@
 	}
 
 	return cleaned
->>>>>>> 5bed9736
 }